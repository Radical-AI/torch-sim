"""FairChem model wrapper for torch_sim.

Provides a TorchSim-compatible interface to FairChem models for computing
energies, forces, and stresses of atomistic systems.

Requires fairchem-core to be installed.
"""

from __future__ import annotations

import traceback
import typing
import warnings
from typing import Any

import torch

import torch_sim as ts
from torch_sim.models.interface import ModelInterface


try:
    from fairchem.core import pretrained_mlip
    from fairchem.core.calculate.ase_calculator import UMATask
    from fairchem.core.common.utils import setup_imports, setup_logging
    from fairchem.core.datasets.atomic_data import AtomicData, atomicdata_list_to_batch

except ImportError as exc:
    warnings.warn(f"FairChem import failed: {traceback.format_exc()}", stacklevel=2)

    class FairChemModel(ModelInterface):
        """FairChem model wrapper for torch_sim.

        This class is a placeholder for the FairChemModel class.
        It raises an ImportError if FairChem is not installed.
        """

        def __init__(self, err: ImportError = exc, *_args: Any, **_kwargs: Any) -> None:
            """Dummy init for type checking."""
            raise err


if typing.TYPE_CHECKING:
    from collections.abc import Callable
    from pathlib import Path

    from torch_sim.typing import StateDict


<<<<<<< HEAD
class FairChemModel(torch.nn.Module, ModelInterface):
    """FairChem model wrapper for computing atomistic properties.
=======
class FairChemModel(ModelInterface):
    """Computes atomistic energies, forces and stresses using a FairChem model.
>>>>>>> a5635236

    Wraps FairChem models to compute energies, forces, and stresses. Can be
    initialized with a model checkpoint path or pretrained model name.

    Uses the fairchem-core-2.2.0+ predictor API for batch inference.

    Attributes:
        predictor: The FairChem predictor for batch inference
        task_name (UMATask): Task type for the model
        _device (torch.device): Device where computation is performed
        _dtype (torch.dtype): Data type used for computation
        _compute_stress (bool): Whether to compute stress tensor
        implemented_properties (list): Model outputs the model can compute

    Examples:
        >>> model = FairChemModel(model="path/to/checkpoint.pt", compute_stress=True)
        >>> results = model(state)
    """

    def __init__(
        self,
        model: str | Path | None,
        neighbor_list_fn: Callable | None = None,
        *,  # force remaining arguments to be keyword-only
        model_name: str | None = None,
        cpu: bool = False,
        dtype: torch.dtype | None = None,
        compute_stress: bool = False,
        task_name: UMATask | str | None = None,
    ) -> None:
        """Initialize the FairChem model.

        Args:
            model (str | Path | None): Path to model checkpoint file
            neighbor_list_fn (Callable | None): Function to compute neighbor lists
                (not currently supported)
            model_name (str | None): Name of pretrained model to load
            cpu (bool): Whether to use CPU instead of GPU for computation
            dtype (torch.dtype | None): Data type to use for computation
            compute_stress (bool): Whether to compute stress tensor
            task_name (UMATask | str | None): Task type for UMA models (optional,
                only needed for UMA models)

        Raises:
            RuntimeError: If both model_name and model are specified
            NotImplementedError: If custom neighbor list function is provided
            ValueError: If neither model nor model_name is provided
        """
        setup_imports()
        setup_logging()
        super().__init__()

        self._dtype = dtype or torch.float32
        self._compute_stress = compute_stress
        self._compute_forces = True
        self._memory_scales_with = "n_atoms"

        if neighbor_list_fn is not None:
            raise NotImplementedError(
                "Custom neighbor list is not supported for FairChemModel."
            )

        if model_name is not None:
            if model is not None:
                raise RuntimeError(
                    "model_name and checkpoint_path were both specified, "
                    "please use only one at a time"
                )
            model = model_name

        if model is None:
            raise ValueError("Either model or model_name must be provided")

        # Convert task_name to UMATask if it's a string (only for UMA models)
        if isinstance(task_name, str):
            task_name = UMATask(task_name)

        # Use the efficient predictor API for optimal performance
        device_str = "cpu" if cpu else "cuda" if torch.cuda.is_available() else "cpu"
        self._device = torch.device(device_str)
        self.task_name = task_name

        # Create efficient batch predictor for fast inference
        self.predictor = pretrained_mlip.get_predict_unit(str(model), device=device_str)

        # Determine implemented properties
        # This is a simplified approach - in practice you might want to
        # inspect the model configuration more carefully
        self.implemented_properties = ["energy", "forces"]
        if compute_stress:
            self.implemented_properties.append("stress")

    @property
    def dtype(self) -> torch.dtype:
        """Return the data type used by the model."""
        return self._dtype

    @property
    def device(self) -> torch.device:
        """Return the device where the model is located."""
        return self._device

    def forward(self, state: ts.SimState | StateDict) -> dict:
        """Compute energies, forces, and other properties.

        Args:
            state (SimState | StateDict): State object containing positions, cells,
                atomic numbers, and other system information. If a dictionary is provided,
                it will be converted to a SimState.

        Returns:
            dict: Dictionary of model predictions, which may include:
                - energy (torch.Tensor): Energy with shape [batch_size]
                - forces (torch.Tensor): Forces with shape [n_atoms, 3]
                - stress (torch.Tensor): Stress tensor with shape [batch_size, 3, 3]
        """
        if isinstance(state, dict):
            state = ts.SimState(**state, masses=torch.ones_like(state["positions"]))

        if state.device != self._device:
            state = state.to(self._device)

        if state.system_idx is None:
            state.system_idx = torch.zeros(state.positions.shape[0], dtype=torch.int)

        # Convert SimState to AtomicData objects for efficient batch processing
        from ase import Atoms

<<<<<<< HEAD
        natoms = torch.bincount(state.batch)
        atomic_data_list = []

=======
        natoms = torch.bincount(state.system_idx)
        fixed = torch.zeros((state.system_idx.size(0), natoms.sum()), dtype=torch.int)
        data_list = []
>>>>>>> a5635236
        for i, (n, c) in enumerate(
            zip(natoms, torch.cumsum(natoms, dim=0), strict=False)
        ):
            # Extract system data
            positions = state.positions[c - n : c].cpu().numpy()
            atomic_numbers = state.atomic_numbers[c - n : c].cpu().numpy()
            cell = (
                state.row_vector_cell[i].cpu().numpy()
                if state.row_vector_cell is not None
                else None
            )

            # Create ASE Atoms object first
            atoms = Atoms(
                numbers=atomic_numbers,
                positions=positions,
                cell=cell,
                pbc=state.pbc if cell is not None else False,
            )

            # Convert ASE Atoms to AtomicData (task_name only applies to UMA models)
            if self.task_name is None:
                atomic_data = AtomicData.from_ase(atoms)
            else:
                atomic_data = AtomicData.from_ase(atoms, task_name=self.task_name)
            atomic_data_list.append(atomic_data)

        # Create batch for efficient inference
        batch = atomicdata_list_to_batch(atomic_data_list)
        batch = batch.to(self._device)

        # Run efficient batch prediction
        predictions = self.predictor.predict(batch)

        # Convert predictions to torch_sim format
        results = {}
        results["energy"] = predictions["energy"].to(dtype=self._dtype)
        results["forces"] = predictions["forces"].to(dtype=self._dtype)

        # Handle stress if requested and available
        if self._compute_stress and "stress" in predictions:
            stress = predictions["stress"].to(dtype=self._dtype)
            # Ensure stress has correct shape [batch_size, 3, 3]
            if stress.dim() == 2 and stress.shape[0] == len(atomic_data_list):
                stress = stress.view(-1, 3, 3)
            results["stress"] = stress

        return results<|MERGE_RESOLUTION|>--- conflicted
+++ resolved
@@ -47,13 +47,8 @@
     from torch_sim.typing import StateDict
 
 
-<<<<<<< HEAD
-class FairChemModel(torch.nn.Module, ModelInterface):
+class FairChemModel(ModelInterface):
     """FairChem model wrapper for computing atomistic properties.
-=======
-class FairChemModel(ModelInterface):
-    """Computes atomistic energies, forces and stresses using a FairChem model.
->>>>>>> a5635236
 
     Wraps FairChem models to compute energies, forces, and stresses. Can be
     initialized with a model checkpoint path or pretrained model name.
@@ -182,15 +177,9 @@
         # Convert SimState to AtomicData objects for efficient batch processing
         from ase import Atoms
 
-<<<<<<< HEAD
         natoms = torch.bincount(state.batch)
         atomic_data_list = []
 
-=======
-        natoms = torch.bincount(state.system_idx)
-        fixed = torch.zeros((state.system_idx.size(0), natoms.sum()), dtype=torch.int)
-        data_list = []
->>>>>>> a5635236
         for i, (n, c) in enumerate(
             zip(natoms, torch.cumsum(natoms, dim=0), strict=False)
         ):
