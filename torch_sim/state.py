--- conflicted
+++ resolved
@@ -7,12 +7,8 @@
 import copy
 import importlib
 import warnings
-<<<<<<< HEAD
+from dataclasses import dataclass
 from typing import TYPE_CHECKING, Literal, Self, TypeVar, cast
-=======
-from dataclasses import dataclass
-from typing import TYPE_CHECKING, Literal, Self
->>>>>>> 88abcff6
 
 import torch
 
@@ -26,10 +22,7 @@
     from pymatgen.core import Structure
 
 
-<<<<<<< HEAD
-=======
 @dataclass(init=False)
->>>>>>> 88abcff6
 class SimState:
     """State representation for atomistic systems with batched operations support.
 
@@ -93,15 +86,6 @@
         self,
         positions: torch.Tensor,
         masses: torch.Tensor,
-<<<<<<< HEAD
-        atomic_numbers: torch.Tensor,
-        cell: torch.Tensor,
-        *,
-        pbc: bool,
-        system_idx: torch.Tensor | None = None,
-    ) -> None:
-        """Initialize the SimState."""
-=======
         cell: torch.Tensor,
         pbc: bool,  # noqa: FBT001 # TODO(curtis): maybe make the constructor be keyword-only (it can be easy to confuse positions vs masses, etc.)
         atomic_numbers: torch.Tensor,
@@ -119,19 +103,13 @@
                 Has shape (n_atoms,), must be unique consecutive integers starting from 0.
                 If not provided, it is initialized to zeros.
         """
->>>>>>> 88abcff6
         self.positions = positions
         self.masses = masses
         self.cell = cell
         self.pbc = pbc
         self.atomic_numbers = atomic_numbers
 
-<<<<<<< HEAD
-        # Validate and process the state after initialization.
-        # data validation and fill batch
-=======
         # data validation and fill system_idx
->>>>>>> 88abcff6
         # should make pbc a tensor here
         # if devices aren't all the same, raise an error, in a clean way
         devices = {
@@ -153,15 +131,6 @@
                 f"masses {shapes[1]}, atomic_numbers {shapes[2]}"
             )
 
-<<<<<<< HEAD
-        if self.cell.ndim != 3 and system_idx is None:
-            self.cell = self.cell.unsqueeze(0)
-
-        if self.cell.shape[-2:] != (3, 3):
-            raise ValueError("Cell must have shape (n_systems, 3, 3)")
-
-=======
->>>>>>> 88abcff6
         if system_idx is None:
             self.system_idx = torch.zeros(
                 self.n_atoms, device=self.device, dtype=torch.int64
